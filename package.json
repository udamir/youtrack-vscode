{
  "name": "youtrack-vscode",
  "displayName": "YouTrack extension for VSCode",
  "description": "YouTrack integration for VSCode to manage issues and knowledge base articles",
  "version": "0.0.1",
  "engines": {
    "vscode": "^1.80.0"
  },
  "categories": [
    "Other"
  ],
  "activationEvents": [
    "onView:youtrackProjects",
    "onView:youtrackIssues",
    "onView:youtrackKnowledgeBase",
    "onView:youtrackRecentIssues",
    "onView:youtrackRecentArticles",
    "onCommand:youtrack.connect"
  ],
  "main": "./out/extension.js",
  "contributes": {
    "languages": [
      {
        "id": "markdown",
        "extensions": [
          ".yt"
        ],
        "aliases": [
          "Markdown"
        ]
      }
    ],
    "configurationDefaults": {
      "files.associations": {
        "*.yt": "markdown"
      }
    },
    "commands": [
      {
        "command": "youtrack.connect",
        "title": "YouTrack: Connect to YouTrack Instance"
      },
      {
        "command": "youtrack.addProject",
        "title": "YouTrack: Add Project",
        "icon": "$(add)"
      },
      {
        "command": "youtrack.removeProject",
        "title": "YouTrack: Remove Project from List",
        "icon": "$(trash)"
      },
      {
        "command": "youtrack.refreshIssues",
        "title": "YouTrack: Refresh Issues",
        "icon": "$(refresh)"
      },
      {
        "command": "youtrack.filterIssues",
        "title": "YouTrack: Filter Issues",
        "icon": "$(filter)"
      },
      {
        "command": "youtrack.toggleIssuesViewModeList",
        "title": "YouTrack: Switch to List View",
        "icon": "$(list-flat)"
      },
      {
        "command": "youtrack.toggleIssuesViewModeTree",
        "title": "YouTrack: Switch to Tree View",
        "icon": "$(list-tree)"
      },
      {
        "command": "youtrack.refreshKnowledgeBase",
        "title": "YouTrack: Refresh Knowledge Base",
        "icon": "$(refresh)"
      },
      {
        "command": "youtrack.previewArticle",
        "title": "YouTrack: Preview Article"
      },
      {
        "command": "youtrack.previewIssue",
        "title": "YouTrack: Preview Issue"
      },
      {
        "command": "youtrack.openInternalLink",
        "title": "YouTrack: Open Internal Link"
      },
      {
        "command": "youtrack.setActiveProject",
        "title": "YouTrack: Set Active Project"
      },
      {
        "command": "youtrack.editEntity",
        "title": "Open in Editor",
        "category": "YouTrack",
        "icon": "$(edit)"
      },
      {
        "command": "youtrack.fetchFromYouTrack",
        "title": "YouTrack: Fetch from YouTrack",
        "icon": "$(cloud-download)"
      },
      {
        "command": "youtrack.saveToYouTrack",
        "title": "YouTrack: Save to YouTrack",
        "icon": "$(cloud-upload)"
      },
      {
        "command": "youtrack.unlinkFile",
        "title": "YouTrack: Unlink File",
        "icon": "$(trash)"
      }
    ],
    "viewsContainers": {
      "activitybar": [
        {
          "id": "youtrack-explorer",
          "title": "YouTrack",
          "icon": "$(organization)"
        }
      ]
    },
    "views": {
      "youtrack-explorer": [
        {
          "id": "youtrackNotConnected",
          "type": "webview",
          "name": "Setup Connection",
          "when": "!youtrack.status.connected"
        },
        {
          "id": "youtrackProjects",
          "name": "Projects",
          "when": "youtrack.status.connected"
        },
        {
          "id": "youtrackIssues",
          "name": "Issues",
          "when": "youtrack.status.connected"
        },
        {
          "id": "youtrackKnowledgeBase",
          "name": "Knowledge Base",
          "when": "youtrack.status.connected"
        },
        {
          "id": "youtrackRecentIssues",
          "name": "Recent Issues",
          "when": "youtrack.status.connected"
        },
        {
          "id": "youtrackRecentArticles",
          "name": "Recent Articles",
          "when": "youtrack.status.connected"
        }
      ]
    },
    "menus": {
      "view/title": [
        {
          "command": "youtrack.addProject",
          "when": "view == youtrackProjects && youtrack.status.connected",
          "group": "navigation"
        },
        {
          "command": "youtrack.refreshIssues",
          "when": "view == youtrackIssues && youtrack.status.connected",
          "group": "navigation"
        },
        {
          "command": "youtrack.filterIssues",
          "when": "view == youtrackIssues && youtrack.status.connected",
          "group": "navigation"
        },
        {
          "command": "youtrack.toggleIssuesViewModeList",
          "when": "view == youtrackIssues && youtrack.status.connected && youtrack.viewMode == 'tree'",
          "group": "navigation"
        },
        {
          "command": "youtrack.toggleIssuesViewModeTree",
          "when": "view == youtrackIssues && youtrack.status.connected && youtrack.viewMode == 'list'",
          "group": "navigation"
        },
        {
          "command": "youtrack.refreshKnowledgeBase",
          "when": "view == youtrackKnowledgeBase && youtrack.status.connected",
          "group": "navigation"
        }
      ],
      "view/item/context": [
        {
          "command": "youtrack.removeProject",
          "when": "view == youtrackProjects && viewItem == youtrack-project || viewItem == youtrack-project-active",
          "group": "inline"
        },
        {
          "command": "youtrack.editEntity",
          "when": "view == youtrackIssues && viewItem == youtrack-issue || view == youtrackRecentIssues && viewItem == youtrack-issue",
          "group": "inline@1"
        },
        {
          "command": "youtrack.editEntity",
          "when": "view == youtrackKnowledgeBase && viewItem == youtrack-article || view == youtrackRecentArticles && viewItem == youtrack-article",
          "group": "inline@1"
        },
        {
          "command": "youtrack.fetchFromYouTrack",
          "when": "view == youtrackProjects && (viewItem == 'youtrack-edited-file-Outdated' || viewItem == 'youtrack-edited-file-Modified' || viewItem == 'youtrack-edited-file-Conflict')",
          "group": "inline@4"
        },
        {
          "command": "youtrack.saveToYouTrack",
          "when": "view == youtrackProjects && (viewItem == 'youtrack-edited-file-Modified' || viewItem == 'youtrack-edited-file-Conflict')",
          "group": "inline@4"
        },
        {
          "command": "youtrack.unlinkFile",
          "when": "view == youtrackProjects && (viewItem != 'youtrack-project' && viewItem != 'youtrack-project-active')",
          "group": "inline@4"
        }
      ]
    },
    "colors": [
      {
        "id": "youtrackItem.resolvedForeground",
        "description": "Color for resolved YouTrack issues",
        "defaults": {
          "dark": "#8c8c8c",
          "light": "#8c8c8c",
          "highContrast": "#8c8c8c"
        }
      },
      {
        "id": "youtrackItem.bugForeground",
        "description": "Color for YouTrack bug issues",
        "defaults": {
          "dark": "#f14c4c",
          "light": "#cc0000",
          "highContrast": "#cc0000"
        }
      }
    ],
    "configuration": {
      "title": "YouTrack extension for VSCode",
      "properties": {
        "youtrack.instanceUrl": {
          "type": "string",
          "default": "",
          "description": "URL of the YouTrack instance"
        },
        "youtrack.tokenStorage": {
          "type": "string",
          "enum": [
            "secure",
            "settings"
          ],
          "default": "secure",
          "description": "Where to store the authentication token - secure storage (recommended) or settings"
        },
        "youtrack.tempFolderPath": {
          "type": "string",
          "default": "",
          "description": "Directory path for storing temporary files used for editing YouTrack content. If not configured, the `${workspaceFolder}/temp` will be used"
        },
        "youtrack.recentItemsLimit": {
          "type": "number",
          "default": 15,
          "description": "Number of recent items to display"
        },
        "youtrack.mcpServer.port": {
          "type": "number",
          "default": 4777,
          "description": "Port for the AI MCP server (requires reload)"
        },
        "youtrack.mcpServer.enabled": {
          "type": "boolean",
          "default": false,
          "description": "Enable the AI MCP server (requires reload)"
        }
      }
    }
  },
  "scripts": {
    "vscode:prepublish": "bun run compile",
    "compile": "tsc -p ./",
    "watch": "tsc -watch -p ./",
    "lint": "biome check src",
    "lint:fix": "biome check src --write",
    "pretest": "bun run compile && bun run lint",
    "test": "jest",
    "test:integration": "jest --testMatch=\"**/*.integration.test.ts\"",
    "test:unit": "jest --testMatch=\"**/test/**/*.test.ts\" --testPathIgnorePatterns=\"integration\"",
    "test:coverage": "jest --coverage",
    "dev": "bun run compile && code --extensionDevelopmentPath=\"$(pwd)\"",
    "debug": "bun run compile && code --extensionDevelopmentPath=\"$(pwd)\" --disable-extensions --inspect-extensions=9229"
  },
  "devDependencies": {
    "@biomejs/biome": "^1.9.4",
    "@types/bun": "latest",
    "@types/express": "^5.0.1",
    "@types/jest": "^29.5.14",
    "@types/js-yaml": "^4.0.9",
    "@types/markdown-it": "^14.1.2",
    "@types/node": "^22.14.0",
    "@types/vscode": "^1.99.1",
    "biome": "^0.3.3",
    "dotenv": "^16.4.7",
    "jest": "^29.7.0",
    "prettier": "^3.5.3",
    "ts-jest": "^29.3.1",
    "typescript": "^5.8.3"
  },
  "dependencies": {
<<<<<<< HEAD
    "@modelcontextprotocol/sdk": "^1.10.2",
    "express": "^5.1.0",
=======
    "js-yaml": "^4.1.0",
>>>>>>> 379a7b41
    "markdown-it": "^14.1.0",
    "markdown-it-mermaid": "^0.2.5",
    "markdown-it-task-lists": "^2.1.1",
    "youtrack-client": "^0.5.2"
  },
  "jest": {
    "preset": "ts-jest",
    "testEnvironment": "node",
    "moduleNameMapper": {
      "^vscode$": "<rootDir>/test/mock/mock-vscode.ts"
    },
    "moduleFileExtensions": [
      "ts",
      "js"
    ],
    "transform": {
      "^.+\\.ts$": [
        "ts-jest"
      ]
    },
    "testMatch": [
      "**/test/**/*.test.ts"
    ],
    "testPathIgnorePatterns": [
      "/node_modules/",
      "/out/",
      "/dist/"
    ],
    "setupFilesAfterEnv": [
      "<rootDir>/test/mock/mock-setup.ts"
    ]
  }
}<|MERGE_RESOLUTION|>--- conflicted
+++ resolved
@@ -314,12 +314,9 @@
     "typescript": "^5.8.3"
   },
   "dependencies": {
-<<<<<<< HEAD
     "@modelcontextprotocol/sdk": "^1.10.2",
     "express": "^5.1.0",
-=======
     "js-yaml": "^4.1.0",
->>>>>>> 379a7b41
     "markdown-it": "^14.1.0",
     "markdown-it-mermaid": "^0.2.5",
     "markdown-it-task-lists": "^2.1.1",
